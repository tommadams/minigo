--- conflicted
+++ resolved
@@ -63,11 +63,7 @@
 
 def from_sgf(sgfc):
     """Converts from an SGF coordinate to a MiniGo coordinate."""
-<<<<<<< HEAD
-    if sgfc is None or sgfc == '' or sgfc == 'tt':
-=======
     if sgfc is None or sgfc == '' or (go.N <= 19 and sgfc == 'tt'):
->>>>>>> f1a900bc
         return None
     return _SGF_COLUMNS.index(sgfc[1]), _SGF_COLUMNS.index(sgfc[0])
 
